--- conflicted
+++ resolved
@@ -434,16 +434,13 @@
     }
 
     @Override
-<<<<<<< HEAD
     public VectorFactory<?> getVectorFactory()
     {
         return DenseVectorFactoryMTJ.INSTANCE;
-=======
     public int getEntryCount()
     {
         // Dense, so the entry count is the dimensionality.
         return this.getDimensionality();
->>>>>>> 5e365615
     }
     
     /**
